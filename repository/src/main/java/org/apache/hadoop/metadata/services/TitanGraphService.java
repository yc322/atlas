/**
 * Licensed to the Apache Software Foundation (ASF) under one
 * or more contributor license agreements.  See the NOTICE file
 * distributed with this work for additional information
 * regarding copyright ownership.  The ASF licenses this file
 * to you under the Apache License, Version 2.0 (the
 * "License"); you may not use this file except in compliance
 * with the License.  You may obtain a copy of the License at
 *
 *     http://www.apache.org/licenses/LICENSE-2.0
 *
 * Unless required by applicable law or agreed to in writing, software
 * distributed under the License is distributed on an "AS IS" BASIS,
 * WITHOUT WARRANTIES OR CONDITIONS OF ANY KIND, either express or implied.
 * See the License for the specific language governing permissions and
 * limitations under the License.
 */

package org.apache.hadoop.metadata.services;

import java.io.IOException;
import java.util.ArrayList;
import java.util.Arrays;
import java.util.Iterator;
import java.util.List;
import java.util.Set;

import javax.inject.Inject;
import javax.inject.Singleton;

import org.apache.commons.configuration.Configuration;
import org.apache.commons.configuration.ConfigurationException;
import org.apache.commons.configuration.PropertiesConfiguration;
import org.slf4j.Logger;
import org.slf4j.LoggerFactory;

import com.thinkaurelius.titan.core.TitanGraph;
import com.thinkaurelius.titan.core.schema.TitanGraphIndex;
import com.thinkaurelius.titan.core.schema.TitanManagement;
import com.tinkerpop.blueprints.Edge;
import com.tinkerpop.blueprints.Graph;
import com.tinkerpop.blueprints.KeyIndexableGraph;
import com.tinkerpop.blueprints.TransactionalGraph;
import com.tinkerpop.blueprints.Vertex;

/**
 * Default implementation for Graph service backed by Titan.
 */
@Singleton
public class TitanGraphService implements GraphService {

<<<<<<< HEAD
    private static final Logger LOG = LoggerFactory.getLogger(TitanGraphService.class);
    public static final String NAME = TitanGraphService.class.getSimpleName();

    /**
     * Constant for the configuration property that indicates the prefix.
     */
    private static final String METADATA_PREFIX = "metadata.graph.";
    private static final String INDEXER_PREFIX = "metadata.indexer.vertex.";
    private static final List<String> acceptedTypes = Arrays.asList("String","Int","Long");

    private TitanGraph titanGraph;
    private Set<String> vertexIndexedKeys;
    private Set<String> edgeIndexedKeys;

    /**
     * Name of the service.
     *
     * @return name of the service
     */
    @Override
    public String getName() {
        return NAME;
    }

    /**
     * Starts the service. This method blocks until the service has completely started.
     *
     * @throws Exception
     */
    @Override
    public void start() throws Exception {
        Configuration graphConfig = getConfiguration();
        titanGraph = initializeGraphDB(graphConfig);

        createIndicesForVertexKeys();
        // todo - create Edge Cardinality Constraints
        LOG.info("Initialized titanGraph db: {}", titanGraph);

        vertexIndexedKeys = getIndexableGraph().getIndexedKeys(Vertex.class);
        LOG.info("Init vertex property keys: {}", vertexIndexedKeys);

        edgeIndexedKeys = getIndexableGraph().getIndexedKeys(Edge.class);
        LOG.info("Init edge property keys: {}", edgeIndexedKeys);
    }

    private static Configuration getConfiguration() throws ConfigurationException {
        PropertiesConfiguration configProperties =
                new PropertiesConfiguration("application.properties");

        Configuration graphConfig = new PropertiesConfiguration();
        final Iterator<String> iterator = configProperties.getKeys();
        while (iterator.hasNext()) {
            String key = iterator.next();
            if (key.startsWith(METADATA_PREFIX)) {
                String value = (String) configProperties.getProperty(key);
                key = key.substring(METADATA_PREFIX.length());
                graphConfig.setProperty(key, value);
            }
        }

        return graphConfig;
    }
    
    private static Configuration getConfiguration(String filename, String prefix) throws ConfigurationException {
        PropertiesConfiguration configProperties =
                new PropertiesConfiguration(filename);

        Configuration graphConfig = new PropertiesConfiguration();
        
        final Iterator<String> iterator = configProperties.getKeys();
        while (iterator.hasNext()) {
            String key = iterator.next();
            if (key.startsWith(prefix)) {
                String value = (String) configProperties.getProperty(key);
                key = key.substring(prefix.length());
                graphConfig.setProperty(key, value);
            }
        }

        return graphConfig;
    }

    protected TitanGraph initializeGraphDB(Configuration graphConfig) {
        LOG.info("Initializing titanGraph db");
        return TitanFactory.open(graphConfig);
    }

    protected void createIndicesForVertexKeys() throws ConfigurationException {
    	
        if (!titanGraph.getIndexedKeys(Vertex.class).isEmpty()) {
            LOG.info("Indexes already exist for titanGraph");
            return;
        }

        LOG.info("Indexes do not exist, Creating indexes for titanGraph using indexer.properties.");
=======
	private static final Logger LOG = LoggerFactory.getLogger(TitanGraphService.class);

	/**
	 * Constant for the configuration property that indicates the prefix.
	 */
	private static final String INDEXER_PREFIX = "metadata.indexer.vertex.";
	private static final List<String> acceptedTypes = Arrays.asList("String", "Int", "Long");

	private final TitanGraph titanGraph;

	/**
	 * Initialize this service through injection with a custom Provider.
	 * 
	 * @param graph
	 * @throws ConfigurationException
	 */
	@Inject
	TitanGraphService(GraphProvider<TitanGraph> graph) throws ConfigurationException {
		// TODO reimplement to save the Provider and initialize the graph inside the start() method
		this.titanGraph = graph.get();
		//start();
	}

	/**
	 * Initializes this Service.  The starting of Titan is handled by the Provider
	 * @throws ConfigurationException
	 */
	@Override
	public void start() throws ConfigurationException {
		createIndicesForVertexKeys();
		// todo - create Edge Cardinality Constraints
		LOG.info("Initialized titanGraph db: {}", titanGraph);

		Set<String> vertexIndexedKeys = getVertexIndexedKeys();
		LOG.info("Init vertex property keys: {}", vertexIndexedKeys);

		Set<String> edgeIndexedKeys = getEdgeIndexedKeys();
		LOG.info("Init edge property keys: {}", edgeIndexedKeys);
	}

	private static Configuration getConfiguration(String filename, String prefix)
			throws ConfigurationException {
		PropertiesConfiguration configProperties = new PropertiesConfiguration(
				filename);

		Configuration graphConfig = new PropertiesConfiguration();

		final Iterator<String> iterator = configProperties.getKeys();
		while (iterator.hasNext()) {
			String key = iterator.next();
			if (key.startsWith(prefix)) {
				String value = (String) configProperties.getProperty(key);
				key = key.substring(prefix.length());
				graphConfig.setProperty(key, value);
			}
		}

		return graphConfig;
	}

	/**
	 * Initializes the indices for the graph.
	 * @throws ConfigurationException
	 */
	// TODO move this functionality to the MetadataRepository?
	protected void createIndicesForVertexKeys() throws ConfigurationException {
		if (!titanGraph.getIndexedKeys(Vertex.class).isEmpty()) {
			LOG.info("Indexes already exist for titanGraph");
			return;
		}

		LOG.info("Indexes do not exist, Creating indexes for titanGraph using indexer.properties.");

		Configuration indexConfig = getConfiguration("indexer.properties",
				INDEXER_PREFIX);
>>>>>>> 96350bda

		TitanManagement mgmt = titanGraph.getManagementSystem();
		mgmt.buildIndex("mainIndex", Vertex.class).buildMixedIndex("search");
		TitanGraphIndex graphIndex = mgmt.getGraphIndex("mainIndex");

        mgmt.addIndexKey(graphIndex, mgmt.makePropertyKey("guid").dataType(String.class).make());

        Configuration indexConfig = getConfiguration("indexer.properties", INDEXER_PREFIX);
        // Properties are formatted: prop_name:type;prop_name:type
		// E.g. Name:String;Date:Long
		if (!indexConfig.isEmpty()) {

			// Get a list of property names to iterate through...
			List<String> propList = new ArrayList<String>();

			Iterator<String> it = indexConfig.getKeys("property.name");

			while (it.hasNext()) {
				propList.add(it.next());
			}

			it = propList.iterator();
			while (it.hasNext()) {

				// Pull the property name and index, so we can register the name
				// and look up the type.
				String prop = it.next().toString();
				String index = prop.substring(prop.lastIndexOf(".") + 1);
				String type = null;
				prop = indexConfig.getProperty(prop).toString();

				// Look up the type for the specified property name.
				if (indexConfig.containsKey("property.type." + index)) {
					type = indexConfig.getProperty("property.type." + index)
							.toString();
				} else {
					throw new ConfigurationException(
							"No type specified for property " + index
									+ " in indexer.properties.");
				}

				// Is the type submitted one of the approved ones?
				if (!acceptedTypes.contains(type)) {
					throw new ConfigurationException(
							"The type provided in indexer.properties for property "
									+ prop
									+ " is not supported.  Supported types are: "
									+ acceptedTypes.toString());
				}

				// Add the key.
				LOG.info("Adding property: " + prop + " to index as type: "
						+ type);
				mgmt.addIndexKey(graphIndex, mgmt.makePropertyKey(prop)
						.dataType(type.getClass()).make());

			}

			mgmt.commit();
			LOG.info("Index creation complete.");
		}
	}

	/**
	 * Stops the service. This method blocks until the service has completely
	 * shut down.
	 */
	@Override
	public void stop() {
		if (titanGraph != null) {
			titanGraph.shutdown();
		}
	}

	/**
	 * A version of stop() that is designed to be usable in Java7 closure
	 * clauses. Implementation classes MUST relay this directly to
	 * {@link #stop()}
	 *
	 * @throws java.io.IOException
	 *             never
	 * @throws RuntimeException
	 *             on any failure during the stop operation
	 */
	@Override
	public void close() throws IOException {
		stop();
	}

	@Override
	public Graph getBlueprintsGraph() {
		return titanGraph;
	}

	@Override
	public KeyIndexableGraph getIndexableGraph() {
		return titanGraph;
	}

	@Override
	public TransactionalGraph getTransactionalGraph() {
		return titanGraph;
	}

	public TitanGraph getTitanGraph() {
		return titanGraph;
	}

	@Override
	public Set<String> getVertexIndexedKeys() {
		// this must use the graph API instead of setting this value as a class member - it can change after creation
		return getIndexableGraph().getIndexedKeys(Vertex.class);
	}

	@Override
	public Set<String> getEdgeIndexedKeys() {
		// this must use the graph API instead of setting this value as a class member - it can change after creation
		return getIndexableGraph().getIndexedKeys(Edge.class);
	}
}<|MERGE_RESOLUTION|>--- conflicted
+++ resolved
@@ -49,103 +49,6 @@
 @Singleton
 public class TitanGraphService implements GraphService {
 
-<<<<<<< HEAD
-    private static final Logger LOG = LoggerFactory.getLogger(TitanGraphService.class);
-    public static final String NAME = TitanGraphService.class.getSimpleName();
-
-    /**
-     * Constant for the configuration property that indicates the prefix.
-     */
-    private static final String METADATA_PREFIX = "metadata.graph.";
-    private static final String INDEXER_PREFIX = "metadata.indexer.vertex.";
-    private static final List<String> acceptedTypes = Arrays.asList("String","Int","Long");
-
-    private TitanGraph titanGraph;
-    private Set<String> vertexIndexedKeys;
-    private Set<String> edgeIndexedKeys;
-
-    /**
-     * Name of the service.
-     *
-     * @return name of the service
-     */
-    @Override
-    public String getName() {
-        return NAME;
-    }
-
-    /**
-     * Starts the service. This method blocks until the service has completely started.
-     *
-     * @throws Exception
-     */
-    @Override
-    public void start() throws Exception {
-        Configuration graphConfig = getConfiguration();
-        titanGraph = initializeGraphDB(graphConfig);
-
-        createIndicesForVertexKeys();
-        // todo - create Edge Cardinality Constraints
-        LOG.info("Initialized titanGraph db: {}", titanGraph);
-
-        vertexIndexedKeys = getIndexableGraph().getIndexedKeys(Vertex.class);
-        LOG.info("Init vertex property keys: {}", vertexIndexedKeys);
-
-        edgeIndexedKeys = getIndexableGraph().getIndexedKeys(Edge.class);
-        LOG.info("Init edge property keys: {}", edgeIndexedKeys);
-    }
-
-    private static Configuration getConfiguration() throws ConfigurationException {
-        PropertiesConfiguration configProperties =
-                new PropertiesConfiguration("application.properties");
-
-        Configuration graphConfig = new PropertiesConfiguration();
-        final Iterator<String> iterator = configProperties.getKeys();
-        while (iterator.hasNext()) {
-            String key = iterator.next();
-            if (key.startsWith(METADATA_PREFIX)) {
-                String value = (String) configProperties.getProperty(key);
-                key = key.substring(METADATA_PREFIX.length());
-                graphConfig.setProperty(key, value);
-            }
-        }
-
-        return graphConfig;
-    }
-    
-    private static Configuration getConfiguration(String filename, String prefix) throws ConfigurationException {
-        PropertiesConfiguration configProperties =
-                new PropertiesConfiguration(filename);
-
-        Configuration graphConfig = new PropertiesConfiguration();
-        
-        final Iterator<String> iterator = configProperties.getKeys();
-        while (iterator.hasNext()) {
-            String key = iterator.next();
-            if (key.startsWith(prefix)) {
-                String value = (String) configProperties.getProperty(key);
-                key = key.substring(prefix.length());
-                graphConfig.setProperty(key, value);
-            }
-        }
-
-        return graphConfig;
-    }
-
-    protected TitanGraph initializeGraphDB(Configuration graphConfig) {
-        LOG.info("Initializing titanGraph db");
-        return TitanFactory.open(graphConfig);
-    }
-
-    protected void createIndicesForVertexKeys() throws ConfigurationException {
-    	
-        if (!titanGraph.getIndexedKeys(Vertex.class).isEmpty()) {
-            LOG.info("Indexes already exist for titanGraph");
-            return;
-        }
-
-        LOG.info("Indexes do not exist, Creating indexes for titanGraph using indexer.properties.");
-=======
 	private static final Logger LOG = LoggerFactory.getLogger(TitanGraphService.class);
 
 	/**
@@ -218,10 +121,6 @@
 		}
 
 		LOG.info("Indexes do not exist, Creating indexes for titanGraph using indexer.properties.");
-
-		Configuration indexConfig = getConfiguration("indexer.properties",
-				INDEXER_PREFIX);
->>>>>>> 96350bda
 
 		TitanManagement mgmt = titanGraph.getManagementSystem();
 		mgmt.buildIndex("mainIndex", Vertex.class).buildMixedIndex("search");
