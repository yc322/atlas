--- conflicted
+++ resolved
@@ -57,14 +57,6 @@
     public static final String ERROR = "error";
     public static final String REQUEST_ID = "requestId";
     public static final String RESULTS = "results";
-<<<<<<< HEAD
-    public static final String TOTAL_SIZE = "totalSize";
-    public static final String BASE_URI = "api/metadata/";
-    public static final String URI_TYPES = "types";
-    public static final String URI_ENTITIES = "entities";
-    public static final String URI_TRAITS = "traits";
-    public static final String URI_SEARCH = "discovery/search";
-=======
     public static final String COUNT = "count";
     public static final String ROWS = "rows";
 
@@ -73,7 +65,6 @@
     private static final String URI_ENTITIES = "entities";
     private static final String URI_TRAITS = "traits";
     private static final String URI_SEARCH = "discovery/search";
->>>>>>> c6a0787e
 
 
     private WebResource service;
