/**
 * Licensed to the Apache Software Foundation (ASF) under one
 * or more contributor license agreements.  See the NOTICE file
 * distributed with this work for additional information
 * regarding copyright ownership.  The ASF licenses this file
 * to you under the Apache License, Version 2.0 (the
 * "License"); you may not use this file except in compliance
 * with the License.  You may obtain a copy of the License at
 *
 *     http://www.apache.org/licenses/LICENSE-2.0
 *
 * Unless required by applicable law or agreed to in writing, software
 * distributed under the License is distributed on an "AS IS" BASIS,
 * WITHOUT WARRANTIES OR CONDITIONS OF ANY KIND, either express or implied.
 * See the License for the specific language governing permissions and
 * limitations under the License.
 */

package org.apache.hadoop.metadata.web.resources;

<<<<<<< HEAD
import com.google.common.base.Preconditions;
import org.apache.commons.io.IOUtils;
import org.apache.hadoop.metadata.MetadataException;
import org.apache.hadoop.metadata.service.Services;
import org.apache.hadoop.metadata.services.DefaultMetadataService;
import org.apache.hadoop.metadata.services.MetadataService;
import org.apache.hadoop.metadata.web.util.Servlets;
import org.codehaus.jettison.json.JSONObject;
import org.json.simple.JSONValue;
import org.json.simple.parser.ParseException;
import org.slf4j.Logger;
import org.slf4j.LoggerFactory;
=======
import java.io.IOException;
import java.io.StringWriter;
>>>>>>> 96350bda

import javax.inject.Inject;
import javax.inject.Singleton;
import javax.servlet.http.HttpServletRequest;
import javax.ws.rs.Consumes;
import javax.ws.rs.DELETE;
import javax.ws.rs.DefaultValue;
import javax.ws.rs.GET;
import javax.ws.rs.POST;
import javax.ws.rs.Path;
import javax.ws.rs.PathParam;
import javax.ws.rs.Produces;
import javax.ws.rs.QueryParam;
import javax.ws.rs.WebApplicationException;
import javax.ws.rs.core.Context;
import javax.ws.rs.core.MediaType;
import javax.ws.rs.core.Response;

import org.apache.commons.io.IOUtils;
import org.apache.hadoop.metadata.services.MetadataRepository;
import org.apache.hadoop.metadata.web.util.Servlets;
import org.codehaus.jettison.json.JSONObject;
import org.json.simple.JSONValue;
import org.json.simple.parser.ParseException;

import com.google.common.base.Preconditions;

/**
 * Entity management operations as REST API.
 * 
 * An entity is an "instance" of a Type.  Entities conform to the definition
 * of the Type they correspond with.
 */
@Path("entities")
@Singleton
public class EntityResource {

<<<<<<< HEAD
    private static final Logger LOG = LoggerFactory.getLogger(EntityResource.class);

    private MetadataService metadataService;

    public EntityResource() {
        metadataService = Services.get().getService(DefaultMetadataService.NAME);
        if (metadataService == null) {
            throw new RuntimeException("graph service is not initialized");
        }
=======
    private final MetadataRepository repository;

    /**
     * Created by the Guice ServletModule and injected with the
     * configured MetadataRepository.
     * 
     * @param repository
     */
    @Inject
    public EntityResource(MetadataRepository repository) {
        this.repository = repository;
>>>>>>> 96350bda
    }

    @POST
    @Path("submit/{entityType}")
    @Consumes(MediaType.APPLICATION_JSON)
    @Produces(MediaType.APPLICATION_JSON)
    public Response submit(@Context HttpServletRequest request,
                           @PathParam("entityType") final String entityType) {
        try {
            final String entity = getEntity(request, entityType);
            System.out.println("entity = " + entity);
            validateEntity(entity, entityType);

<<<<<<< HEAD
            final String guid = metadataService.createEntity(entity, entityType);
=======
            final String guid = repository.submitEntity(entity, entityType);
>>>>>>> 96350bda
            JSONObject response = new JSONObject();
            response.put("GUID", guid);

            return Response.ok(response).build();
        } catch (Exception e) {
            throw new WebApplicationException(
                    Servlets.getErrorResponse(e, Response.Status.BAD_REQUEST));
        }
    }

    private String getEntity(HttpServletRequest request,
                             String entityType) throws IOException {
        StringWriter writer = new StringWriter();
        IOUtils.copy(request.getInputStream(), writer);
        return writer.toString();
    }

    private void validateEntity(String entity, String entityType) throws ParseException {
        Preconditions.checkNotNull(entity, "entity cannot be null");
        Preconditions.checkNotNull(entityType, "entity type cannot be null");
        JSONValue.parseWithException(entity);
    }

    @GET
    @Path("definition/{guid}")
    @Produces(MediaType.APPLICATION_JSON)
    public Response getEntityDefinition(@PathParam("guid") String guid) {
        Preconditions.checkNotNull(guid, "guid cannot be null");

        try {
            final String entityDefinition = metadataService.getEntityDefinition(guid);
            return (entityDefinition == null)
                    ? Response.status(Response.Status.NOT_FOUND).build()
                    : Response.ok(entityDefinition).build();
        } catch (MetadataException e) {
            LOG.error("Action failed: {}\nError: {}",
                    Response.Status.INTERNAL_SERVER_ERROR, e.getMessage());
            throw new WebApplicationException(e, Response
                    .status(Response.Status.INTERNAL_SERVER_ERROR)
                    .entity(e.getMessage())
                    .type(MediaType.APPLICATION_JSON)
                    .build());
        }
    }

    @GET
    @Path("definition/{entityType}/{entityName}")
    @Produces(MediaType.APPLICATION_JSON)
    public Response getEntityDefinition(@PathParam("entityType") String entityType,
                                        @PathParam("entityName") String entityName) {
<<<<<<< HEAD
        return Response.status(Response.Status.SERVICE_UNAVAILABLE).build();
    }

    @GET
    @Path("list/{entityType}")
    @Produces(MediaType.APPLICATION_JSON)
    public Response getEntityList(@PathParam("entityType") String entityType,
                                  @DefaultValue("0") @QueryParam("offset") Integer offset,
                                  @QueryParam("numResults") Integer resultsPerPage) {
        return Response.ok().build();
=======
        final String entityDefinition = repository.getEntityDefinition(entityName, entityType);
        return (entityDefinition == null)
                ? Response.status(Response.Status.NOT_FOUND).build()
                : Response.ok(entityDefinition).build();
>>>>>>> 96350bda
    }

    @POST
    @Path("validate/{entityType}")
    @Consumes(MediaType.APPLICATION_JSON)
    @Produces(MediaType.APPLICATION_JSON)
    public Response validate(@Context HttpServletRequest request,
                             @PathParam("entityType") String entityType) {
        return Response.ok().build();
    }

    @DELETE
    @Path("delete/{entityType}/{entityName}")
    @Produces(MediaType.APPLICATION_JSON)
    public Response delete(
            @Context HttpServletRequest request,
            @PathParam("entityType") final String entityType,
            @PathParam("entityName") final String entityName) {
        return Response.ok().build();
    }

    @POST
    @Path("update/{entityType}/{entityName}")
    @Consumes(MediaType.APPLICATION_JSON)
    @Produces(MediaType.APPLICATION_JSON)
    public Response update(@Context HttpServletRequest request,
                           @PathParam("entityType") final String entityType,
                           @PathParam("entityName") final String entityName) {
        return Response.ok().build();
    }

    @GET
    @Path("status/{entityType}/{entityName}")
    @Produces(MediaType.APPLICATION_JSON)
    public Response getStatus(@PathParam("entityType") String entityType,
                              @PathParam("entityName") String entityName) {
        return Response.ok().build();
    }

    @GET
    @Path("dependencies/{entityType}/{entityName}")
    @Produces(MediaType.APPLICATION_JSON)
    public Response getDependencies(@PathParam("entityType") String entityType,
                                    @PathParam("entityName") String entityName) {
        return Response.ok().build();
    }
}<|MERGE_RESOLUTION|>--- conflicted
+++ resolved
@@ -18,23 +18,8 @@
 
 package org.apache.hadoop.metadata.web.resources;
 
-<<<<<<< HEAD
-import com.google.common.base.Preconditions;
-import org.apache.commons.io.IOUtils;
-import org.apache.hadoop.metadata.MetadataException;
-import org.apache.hadoop.metadata.service.Services;
-import org.apache.hadoop.metadata.services.DefaultMetadataService;
-import org.apache.hadoop.metadata.services.MetadataService;
-import org.apache.hadoop.metadata.web.util.Servlets;
-import org.codehaus.jettison.json.JSONObject;
-import org.json.simple.JSONValue;
-import org.json.simple.parser.ParseException;
-import org.slf4j.Logger;
-import org.slf4j.LoggerFactory;
-=======
 import java.io.IOException;
 import java.io.StringWriter;
->>>>>>> 96350bda
 
 import javax.inject.Inject;
 import javax.inject.Singleton;
@@ -54,11 +39,14 @@
 import javax.ws.rs.core.Response;
 
 import org.apache.commons.io.IOUtils;
-import org.apache.hadoop.metadata.services.MetadataRepository;
+import org.apache.hadoop.metadata.MetadataException;
+import org.apache.hadoop.metadata.services.MetadataService;
 import org.apache.hadoop.metadata.web.util.Servlets;
 import org.codehaus.jettison.json.JSONObject;
 import org.json.simple.JSONValue;
 import org.json.simple.parser.ParseException;
+import org.slf4j.Logger;
+import org.slf4j.LoggerFactory;
 
 import com.google.common.base.Preconditions;
 
@@ -72,29 +60,19 @@
 @Singleton
 public class EntityResource {
 
-<<<<<<< HEAD
     private static final Logger LOG = LoggerFactory.getLogger(EntityResource.class);
 
-    private MetadataService metadataService;
-
-    public EntityResource() {
-        metadataService = Services.get().getService(DefaultMetadataService.NAME);
-        if (metadataService == null) {
-            throw new RuntimeException("graph service is not initialized");
-        }
-=======
-    private final MetadataRepository repository;
+    private final MetadataService metadataService;
 
     /**
      * Created by the Guice ServletModule and injected with the
-     * configured MetadataRepository.
+     * configured MetadataService.
      * 
-     * @param repository
+     * @param metadataService
      */
     @Inject
-    public EntityResource(MetadataRepository repository) {
-        this.repository = repository;
->>>>>>> 96350bda
+    public EntityResource(MetadataService metadataService) {
+        this.metadataService = metadataService;
     }
 
     @POST
@@ -108,11 +86,7 @@
             System.out.println("entity = " + entity);
             validateEntity(entity, entityType);
 
-<<<<<<< HEAD
             final String guid = metadataService.createEntity(entity, entityType);
-=======
-            final String guid = repository.submitEntity(entity, entityType);
->>>>>>> 96350bda
             JSONObject response = new JSONObject();
             response.put("GUID", guid);
 
@@ -163,7 +137,6 @@
     @Produces(MediaType.APPLICATION_JSON)
     public Response getEntityDefinition(@PathParam("entityType") String entityType,
                                         @PathParam("entityName") String entityName) {
-<<<<<<< HEAD
         return Response.status(Response.Status.SERVICE_UNAVAILABLE).build();
     }
 
@@ -174,12 +147,6 @@
                                   @DefaultValue("0") @QueryParam("offset") Integer offset,
                                   @QueryParam("numResults") Integer resultsPerPage) {
         return Response.ok().build();
-=======
-        final String entityDefinition = repository.getEntityDefinition(entityName, entityType);
-        return (entityDefinition == null)
-                ? Response.status(Response.Status.NOT_FOUND).build()
-                : Response.ok(entityDefinition).build();
->>>>>>> 96350bda
     }
 
     @POST
